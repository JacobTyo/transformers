--- conflicted
+++ resolved
@@ -707,34 +707,6 @@
                 to their model.
             **kwargs: passed to the `self.tokenize()` method
         """
-<<<<<<< HEAD
-        if is_tf_available():
-            is_tf_tensor = False
-            if isinstance(text, tf.Tensor):
-                text = text.numpy()
-                is_tf_tensor = True
-            if isinstance(text, bytes):
-                text = text.decode('utf-8')
-
-        if text_pair is None:
-            if add_special_tokens:
-                output = self.add_special_tokens_single_sentence(self.convert_tokens_to_ids(self.tokenize(text, **kwargs)))
-            else:
-                output = self.convert_tokens_to_ids(self.tokenize(text, **kwargs))
-        else:
-            first_sentence_tokens = [self._convert_token_to_id(token) for token in self.tokenize(text, **kwargs)]
-            second_sentence_tokens = [self._convert_token_to_id(token) for token in self.tokenize(text_pair, **kwargs)]
-
-            if add_special_tokens:
-                output = self.add_special_tokens_sentences_pair(first_sentence_tokens, second_sentence_tokens)
-            else:
-                output = first_sentence_tokens, second_sentence_tokens
-
-        if is_tf_available() and is_tf_tensor:
-            output = tf.constant(output)
-
-        return output
-=======
         encoded_inputs = self.encode_plus(text, text_pair=text_pair, add_special_tokens=add_special_tokens, **kwargs)
 
         return encoded_inputs["input_ids"]
@@ -852,7 +824,6 @@
     def create_token_type_ids_from_sequences(self, token_ids_0, token_ids_1):
         logger.warning("This tokenizer does not make use of special tokens.")
         return [0] * len(token_ids_0) + [1] * len(token_ids_1)
->>>>>>> e4022d96
 
     def add_special_tokens_single_sequence(self, token_ids):
         logger.warning("This tokenizer does not make use of special tokens. The sequence has been returned with no modification.")
